--- conflicted
+++ resolved
@@ -4,15 +4,8 @@
 use crate::gst::video::VideoTextureManager;
 use std::path::Path;
 use log::{warn, info, error};
-<<<<<<< HEAD
-use crate::{
-    Core, Renderer, TextureManager, UniformProvider, UniformBinding,
-    KeyInputHandler, ExportManager, ShaderControls, ControlsRequest, ResolutionUniform,
-};
-=======
 use crate::spectrum::SpectrumAnalyzer;
 use crate::{Core, Renderer, TextureManager, UniformProvider, UniformBinding,KeyInputHandler,ExportManager,ShaderControls,ControlsRequest,ResolutionUniform};
->>>>>>> b9bbb41e
 #[cfg(target_os = "macos")]
 pub const CAPTURE_FORMAT: wgpu::TextureFormat = wgpu::TextureFormat::Bgra8UnormSrgb;
 #[cfg(not(target_os = "macos"))]
@@ -45,12 +38,9 @@
     pub key_handler: KeyInputHandler,
     pub export_manager: ExportManager,
     pub controls: ShaderControls,
-<<<<<<< HEAD
     // Global auto animation toggle (disabled by default)
     pub auto_animation: bool,
-=======
     pub spectrum_analyzer: SpectrumAnalyzer,
->>>>>>> b9bbb41e
 }
 
 impl BaseShader {
@@ -195,11 +185,8 @@
             key_handler: KeyInputHandler::new(),
             export_manager: ExportManager::new(),
             controls: ShaderControls::new(),
-<<<<<<< HEAD
+            spectrum_analyzer: SpectrumAnalyzer::new(),
             auto_animation: false, // Auto animation is off by default.
-=======
-            spectrum_analyzer: SpectrumAnalyzer::new(),
->>>>>>> b9bbb41e
         }
     }
 
